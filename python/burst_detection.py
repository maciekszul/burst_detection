import copy
import math
import numpy as np
from mne.filter import filter_data
from scipy.signal import hilbert, argrelextrema
from scipy.stats import linregress


def gaus2d(x=0, y=0, mx=0, my=0, sx=1, sy=1):
    """
    Two-dimensional gaussian function
    :param x: x grid
    :param y: y grid
    :param mx: mean in x dimension
    :param my: mean in y dimension
    :param sx: standard deviation in x dimension
    :param sy: standard deviation in y dimension
    :return: Two-dimensional Gaussian distribution
    """
    return np.exp(-((x - mx) ** 2. / (2. * sx ** 2.) + (y - my) ** 2. / (2. * sy ** 2.)))


def overlap(a, b):
    """
    Find if two ranges overlap
    :param a: first range [low, high]
    :param b: second range [low, high]
    :return: True if ranges overlap, false otherwise
    """
    return a[0] <= b[0] <= a[1] or b[0] <= a[0] <= b[1]


def fwhm_burst_norm(tf, peak):
    """
    Find two-dimensional FWHM
    :param tf: TF spectrum
    :param peak: peak of activity [freq, time]
    :return: right, left, up, down limits for FWM
    """
    right_loc = np.nan
    # Find right limit (values to right of peak less than half value at peak)
    cand = np.where(tf[peak[0], peak[1]:] <= tf[peak] / 2)[0]
    # If any found, take the first one
    if len(cand):
        right_loc = cand[0]

    up_loc = np.nan
    # Find up limit (values above peak less than half value at peak)
    cand = np.where(tf[peak[0]:, peak[1]] <= tf[peak] / 2)[0]
    # If any found, take the first one
    if len(cand):
        up_loc = cand[0]

    left_loc = np.nan
    # Find left limit (values below peak less than half value at peak)
    cand = np.where(tf[peak[0], :peak[1]] <= tf[peak] / 2)[0]
    # If any found, take the last one
    if len(cand):
        left_loc = peak[1] - cand[-1]

    down_loc = np.nan
    # Find down limit (values below peak less than half value at peak)
    cand = np.where(tf[:peak[0], peak[1]] <= tf[peak] / 2)[0]
    # If any found, take the last one
    if len(cand):
        down_loc = peak[0] - cand[-1]

    # Set arms equal if only one foudn
    if down_loc is np.nan:
        down_loc = up_loc
    if up_loc is np.nan:
        up_loc = down_loc
    if left_loc is np.nan:
        left_loc = right_loc
    if right_loc is np.nan:
        right_loc = left_loc

    # Use the minimum arm in each direction (forces Gaussian to be symmetric in each dimension)
    horiz = np.nanmin([left_loc, right_loc])
    vert = np.nanmin([up_loc, down_loc])
    right_loc = horiz
    left_loc = horiz
    up_loc = vert
    down_loc = vert
    return right_loc, left_loc, up_loc, down_loc


<<<<<<< HEAD
def extract_bursts(raw_trials, tf, times, search_freqs, band_lims, aperiodic_spectrum, sfreq, beh_ix=None, w_size=.2):
    """
    Extract bursts from epoched data
    :param raw_trials: raw data for each trial (trial x time)
    :param tf: time-frequency decomposition for each trial (trial x freq x time)
    :param times: time steps
    :param search_freqs: frequency limits to search within for bursts (should be wider than band_lims)
    :param band_lims: frequency
    :param aperiodic_spectrum: aperiodic spectrum
    :param sfreq: sampling range
    :param beh_ix:
    :param w_size: window size to extract burst waveforms
    :return: disctionary with trial, waveform, peak frequency, relative peak amplitude, absolute peak amplitude, peak
            time, peak adjustment, FWHM in frequency, FWHM in time, and polarity for each detected burst
    """
=======
def extract_bursts(raw_trials, TF, times, search_freqs, band_lims, fooof_thresh, sfreq, w_size=.2):
>>>>>>> ed799fb4
    bursts = {
        'trial': [],
        'waveform': [],
        'peak_freq': [],
        'peak_amp_iter': [],
        'peak_amp_base': [],
        'peak_time': [],
        'peak_adjustment': [],
        'fwhm_freq': [],
        'fwhm_time': [],
        'polarity': [],
    }

    # Compute event-related signal
    erf = np.mean(raw_trials, axis=0)

    # Grid for computing 2D Gaussians
    x_idx, y_idx = np.meshgrid(range(len(times)), range(len(search_freqs)))

    # Window size in points
    wlen = int(w_size * sfreq)
    half_wlen = int(wlen * .5)

    # Iterate through trials
    for t_idx, tr in enumerate(tf):

        # Subtract 1/f
        trial_tf = tr - aperiodic_spectrum
        trial_tf[trial_tf < 0] = 0

        # Skip trial if no peaks above aperiodic
        if (trial_tf == 0).all():
            print("All values equal 0 after aperiodic subtraction in trial {} ".format(t_idx))
            continue

        # TF for iterating
        trial_tf_iter = copy.copy(trial_tf)

        # Regress out ERF
        slope, intercept, r, p, se = linregress(erf, raw_trials[t_idx, :])
        raw_trials[t_idx, :] = raw_trials[t_idx, :] - (intercept + slope * erf)

        while True:
            # Compute noise floor
            thresh = 2 * np.std(trial_tf_iter)

            # Find peak
            [peak_freq_idx, peak_time_idx] = np.unravel_index(np.argmax(trial_tf_iter), trial_tf.shape)
            peak_freq = search_freqs[peak_freq_idx]
            peak_amp_iter = trial_tf_iter[peak_freq_idx, peak_time_idx]
            peak_amp_base = trial_tf[peak_freq_idx, peak_time_idx]
            # Stop if no peak above threshold
            if peak_amp_iter < thresh:
                break

            # Fit 2D Gaussian and subtract from TF
            right_loc, left_loc, up_loc, down_loc = fwhm_burst_norm(trial_tf_iter, (peak_freq_idx, peak_time_idx))

            # Detect degenerate Gaussian (limits not found)
            vert_isnan = any(np.isnan([up_loc, down_loc]))
            horiz_isnan = any(np.isnan([right_loc, left_loc]))
            if vert_isnan:
                v_sh = int((search_freqs.shape[0] - peak_freq_idx) / 2)
                if v_sh <= 0:
                    v_sh = 1
                up_loc = v_sh
                down_loc = v_sh
            elif horiz_isnan:
                h_sh = int((times.shape[0] - peak_time_idx) / 2)
                if h_sh <= 0:
                    h_sh = 1
                right_loc = h_sh
                left_loc = h_sh
            hv_isnan = any([vert_isnan, horiz_isnan])

            # Compute FWHM and convert to SD
            fwhm_f_idx = up_loc + down_loc
            fwhm_f = (search_freqs[1] - search_freqs[0]) * fwhm_f_idx
            fwhm_t_idx = left_loc + right_loc
            fwhm_t = (times[1] - times[0]) * fwhm_t_idx
            sigma_t = fwhm_t_idx / 2.355
            sigma_f = fwhm_f_idx / 2.355
            # Fitted Gaussian
            z = peak_amp_iter * gaus2d(x_idx, y_idx, mx=peak_time_idx, my=peak_freq_idx, sx=sigma_t, sy=sigma_f)
            # Subtract fitted Gaussian for next iteration
            new_trial_tf_iter = trial_tf_iter - z

            # If detected peak is within band limits and not degenerate
            if all([peak_freq >= band_lims[0], peak_freq <= band_lims[1], not hv_isnan]):
                # Extract raw burst signal
                dur = [
                    np.max([0, peak_time_idx - left_loc]),
                    np.min([raw_trials.shape[1], peak_time_idx + right_loc])
                ]
                raw_signal = raw_trials[t_idx, dur[0]:dur[1]].reshape(1, -1)

                # Bandpass filter within frequency range of burst
                freq_range = [
                    np.max([0, peak_freq_idx - down_loc]),
                    np.min([len(search_freqs) - 1, peak_freq_idx + up_loc])
                ]
                filtered = filter_data(raw_signal, sfreq, search_freqs[freq_range[0]], search_freqs[freq_range[1]],
                                       verbose=False)

                # Hilbert transform
                analytic_signal = hilbert(filtered)
                # Get phase
                instantaneous_phase = np.unwrap(np.angle(analytic_signal)) % math.pi

                # Find phase local minima (near 0)
                zero_phase_pts = argrelextrema(instantaneous_phase.T, np.less)[0]
                # Find local phase minima with negative deflection closest to TF peak
                # If no minimum is found, the error is caught and no burst is added
                new_peak_time_idx = peak_time_idx
                try:
                    closest_pt = zero_phase_pts[np.argmin(np.abs((dur[1] - dur[0]) * .5 - zero_phase_pts))]
                    new_peak_time_idx = dur[0] + closest_pt
                    adjustment = (new_peak_time_idx - peak_time_idx) * 1 / sfreq
                except:
                    adjustment = 1

                # Keep if adjustment less than 30ms
                if np.abs(adjustment) < .03:

                    # If burst won't be cutoff
                    if new_peak_time_idx >= half_wlen and new_peak_time_idx + half_wlen <= raw_trials.shape[1]:
                        peak_time = times[new_peak_time_idx]

                        overlapped = False
                        t_bursts = np.where(bursts['trial'] == t_idx)[0]
                        # Check for overlap
                        for b_idx in t_bursts:
                            o_t = bursts['peak_time'][b_idx]
                            o_fwhm_t = bursts['fwhm_time'][b_idx]
                            if overlap([peak_time - .5 * fwhm_t, peak_time + .5 * fwhm_t],
                                       [o_t - .5 * o_fwhm_t, o_t + .5 * o_fwhm_t]):
                                overlapped = True
                                break

                        if not overlapped:
                            # Get burst
                            burst = raw_trials[t_idx, new_peak_time_idx - half_wlen:new_peak_time_idx + half_wlen]
                            # Remove DC offset
                            burst = burst - np.mean(burst)
                            burst_times = times[new_peak_time_idx - half_wlen:new_peak_time_idx + half_wlen] - \
                                          times[new_peak_time_idx]

                            # Flip if positive deflection
                            peak_dists = np.abs(argrelextrema(filtered.T, np.greater)[0] - closest_pt)
                            trough_dists = np.abs(argrelextrema(filtered.T, np.less)[0] - closest_pt)

                            polarity = 0
                            if len(trough_dists) == 0 or (
                                    len(peak_dists) > 0 and np.min(peak_dists) < np.min(trough_dists)):
                                burst *= -1.0
                                polarity = 1
<<<<<<< HEAD
                            if (beh_ix is not None) and (type(beh_ix) == list) and (len(beh_ix) == len(tf)):
                                bursts['trial'].append(int(beh_ix[t_idx]))
                            else:
                                bursts['trial'].append(int(t_idx))

=======
                            
                            bursts['trial'].append(int(t_idx))
>>>>>>> ed799fb4
                            bursts['waveform'].append(burst)
                            bursts['peak_freq'].append(peak_freq)
                            bursts['peak_amp_iter'].append(peak_amp_iter)
                            bursts['peak_amp_base'].append(peak_amp_base)
                            bursts['peak_time'].append(peak_time)
                            bursts['peak_adjustment'].append(adjustment)
                            bursts['fwhm_freq'].append(fwhm_f)
                            bursts['fwhm_time'].append(fwhm_t)
                            bursts['polarity'].append(polarity)

            trial_tf_iter = new_trial_tf_iter

    bursts['trial'] = np.array(bursts['trial'])
    bursts['waveform'] = np.array(bursts['waveform'])
    bursts['waveform_times'] = burst_times
    bursts['peak_freq'] = np.array(bursts['peak_freq'])
    bursts['peak_amp_iter'] = np.array(bursts['peak_amp_iter'])
    bursts['peak_amp_base'] = np.array(bursts['peak_amp_base'])
    bursts['peak_time'] = np.array(bursts['peak_time'])
    bursts['peak_adjustment'] = np.array(bursts['peak_adjustment'])
    bursts['fwhm_freq'] = np.array(bursts['fwhm_freq'])
    bursts['fwhm_time'] = np.array(bursts['fwhm_time'])
    bursts['polarity'] = np.array(bursts['polarity'])

    return bursts<|MERGE_RESOLUTION|>--- conflicted
+++ resolved
@@ -85,8 +85,7 @@
     return right_loc, left_loc, up_loc, down_loc
 
 
-<<<<<<< HEAD
-def extract_bursts(raw_trials, tf, times, search_freqs, band_lims, aperiodic_spectrum, sfreq, beh_ix=None, w_size=.2):
+def extract_bursts(raw_trials, tf, times, search_freqs, band_lims, aperiodic_spectrum, sfreq, w_size=.2):
     """
     Extract bursts from epoched data
     :param raw_trials: raw data for each trial (trial x time)
@@ -101,9 +100,6 @@
     :return: disctionary with trial, waveform, peak frequency, relative peak amplitude, absolute peak amplitude, peak
             time, peak adjustment, FWHM in frequency, FWHM in time, and polarity for each detected burst
     """
-=======
-def extract_bursts(raw_trials, TF, times, search_freqs, band_lims, fooof_thresh, sfreq, w_size=.2):
->>>>>>> ed799fb4
     bursts = {
         'trial': [],
         'waveform': [],
@@ -260,16 +256,8 @@
                                     len(peak_dists) > 0 and np.min(peak_dists) < np.min(trough_dists)):
                                 burst *= -1.0
                                 polarity = 1
-<<<<<<< HEAD
-                            if (beh_ix is not None) and (type(beh_ix) == list) and (len(beh_ix) == len(tf)):
-                                bursts['trial'].append(int(beh_ix[t_idx]))
-                            else:
-                                bursts['trial'].append(int(t_idx))
-
-=======
-                            
+
                             bursts['trial'].append(int(t_idx))
->>>>>>> ed799fb4
                             bursts['waveform'].append(burst)
                             bursts['peak_freq'].append(peak_freq)
                             bursts['peak_amp_iter'].append(peak_amp_iter)
